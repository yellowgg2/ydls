# bump: yt-dlp /YT_DLP=([\d.-]+)/ https://github.com/yt-dlp/yt-dlp.git|/^\d/|sort
# bump: yt-dlp link "Release notes" https://github.com/yt-dlp/yt-dlp/releases/tag/$LATEST
ARG YT_DLP=2023.07.06
# bump: static-ffmpeg /FFMPEG_VERSION=([\d.-]+)/ docker:mwader/static-ffmpeg|/^\d[0-9.-]*$/|sort
ARG FFMPEG_VERSION=6.0
# bump: golang /GOLANG_VERSION=([\d.]+)/ docker:golang|^1
# bump: golang link "Release notes" https://golang.org/doc/devel/release.html
ARG GOLANG_VERSION=1.21.0
# bump: alpine /ALPINE_VERSION=([\d.]+)/ docker:alpine|^3
# bump: alpine link "Release notes" https://alpinelinux.org/posts/Alpine-$LATEST-released.html
ARG ALPINE_VERSION=3.18.3

FROM mwader/static-ffmpeg:$FFMPEG_VERSION AS ffmpeg

FROM golang:$GOLANG_VERSION AS yt-dlp
ARG YT_DLP
RUN \
	curl -L https://github.com/yt-dlp/yt-dlp/releases/download/$YT_DLP/yt-dlp -o /yt-dlp && \
	chmod a+x /yt-dlp

FROM golang:$GOLANG_VERSION AS ydls-base
WORKDIR /src
RUN \
<<<<<<< HEAD
	apt-get update -q && \
	apt-get install --no-install-recommends -qy \
	python-is-python3 \
	python3-pycryptodome \
	rtmpdump \
	mplayer
=======
  apt-get update -q && \
  apt-get install --no-install-recommends -qy \
  python-is-python3 \
  python3-pycryptodome
>>>>>>> 1ba1ea7b

COPY --from=ffmpeg /ffmpeg /ffprobe /usr/local/bin/
COPY --from=yt-dlp /yt-dlp /usr/local/bin/

FROM ydls-base AS ydls-dev
ARG TARGETARCH
RUN \
	apt-get install --no-install-recommends -qy \
	less \
	jq \
	bsdmainutils

FROM ydls-base AS ydls-builder
COPY go.mod go.sum /src/
COPY cmd /src/cmd
COPY internal /src/internal
COPY ydls.json /src
COPY ydls.json /etc

# hack to conditionally get git commit if possible 
COPY Dockerfile .git* /src/.git/
RUN (git describe --always 2>/dev/null || echo nogit) > .GIT_COMMIT

# -buildvcs=false for now
# https://github.com/golang/go/issues/51723
# -race only for amd64 for now, should work on arm64 etc but seems to not work in qemu
# RUN \
#	CONFIG=/src/ydls.json \
#	TEST_EXTERNAL=1 \
#	go test -timeout=30m -buildvcs=false -v -cover $([ "$TARGETARCH" = "amd64" ] && echo -race) ./...

RUN \
	go install \
	-buildvcs=false \
	-installsuffix netgo \
	-tags netgo \
	-ldflags "-X main.gitCommit=$(cat .GIT_COMMIT)" \
	./cmd/ydls
#RUN \
#  CONFIG=/etc/ydls.json cmd/ydls/ydls_server_test.sh && \
#  CONFIG=/etc/ydls.json cmd/ydls/ydls_get_test.sh

FROM alpine:$ALPINE_VERSION
LABEL maintainer="Mattias Wadman mattias.wadman@gmail.com"
ENV PORT=8080
ENV LISTEN=:$PORT
ENV CONFIG=/etc/ydls.json

RUN apk add --no-cache \
<<<<<<< HEAD
	ca-certificates \
	tini \
	python3 \
	py3-pycryptodome \
	rtmpdump \
	mplayer
=======
  ca-certificates \
  tini \
  python3 \
  py3-pycryptodome
>>>>>>> 1ba1ea7b
COPY --from=ffmpeg /ffmpeg /ffprobe /usr/local/bin/
COPY --from=yt-dlp /yt-dlp /usr/local/bin/
COPY --from=ydls-builder /go/bin/ydls /usr/local/bin/
COPY entrypoint.sh /usr/local/bin
COPY ydls.json $CONFIG

# make sure all binaries work
RUN \
	ffmpeg -version && \
	ffprobe -version && \
	yt-dlp --version && \
	ydls -version

USER nobody
EXPOSE $PORT/tcp
ENTRYPOINT ["/usr/local/bin/entrypoint.sh"]<|MERGE_RESOLUTION|>--- conflicted
+++ resolved
@@ -15,25 +15,18 @@
 FROM golang:$GOLANG_VERSION AS yt-dlp
 ARG YT_DLP
 RUN \
-	curl -L https://github.com/yt-dlp/yt-dlp/releases/download/$YT_DLP/yt-dlp -o /yt-dlp && \
-	chmod a+x /yt-dlp
+    curl -L https://github.com/yt-dlp/yt-dlp/releases/download/$YT_DLP/yt-dlp -o /yt-dlp && \
+    chmod a+x /yt-dlp
 
 FROM golang:$GOLANG_VERSION AS ydls-base
 WORKDIR /src
 RUN \
-<<<<<<< HEAD
-	apt-get update -q && \
-	apt-get install --no-install-recommends -qy \
-	python-is-python3 \
-	python3-pycryptodome \
-	rtmpdump \
-	mplayer
-=======
-  apt-get update -q && \
-  apt-get install --no-install-recommends -qy \
-  python-is-python3 \
-  python3-pycryptodome
->>>>>>> 1ba1ea7b
+    apt-get update -q && \
+    apt-get install --no-install-recommends -qy \
+    python-is-python3 \
+    python3-pycryptodome \
+    rtmpdump \
+    mplayer
 
 COPY --from=ffmpeg /ffmpeg /ffprobe /usr/local/bin/
 COPY --from=yt-dlp /yt-dlp /usr/local/bin/
@@ -41,10 +34,10 @@
 FROM ydls-base AS ydls-dev
 ARG TARGETARCH
 RUN \
-	apt-get install --no-install-recommends -qy \
-	less \
-	jq \
-	bsdmainutils
+    apt-get install --no-install-recommends -qy \
+    less \
+    jq \
+    bsdmainutils
 
 FROM ydls-base AS ydls-builder
 COPY go.mod go.sum /src/
@@ -66,12 +59,12 @@
 #	go test -timeout=30m -buildvcs=false -v -cover $([ "$TARGETARCH" = "amd64" ] && echo -race) ./...
 
 RUN \
-	go install \
-	-buildvcs=false \
-	-installsuffix netgo \
-	-tags netgo \
-	-ldflags "-X main.gitCommit=$(cat .GIT_COMMIT)" \
-	./cmd/ydls
+    go install \
+    -buildvcs=false \
+    -installsuffix netgo \
+    -tags netgo \
+    -ldflags "-X main.gitCommit=$(cat .GIT_COMMIT)" \
+    ./cmd/ydls
 #RUN \
 #  CONFIG=/etc/ydls.json cmd/ydls/ydls_server_test.sh && \
 #  CONFIG=/etc/ydls.json cmd/ydls/ydls_get_test.sh
@@ -83,19 +76,12 @@
 ENV CONFIG=/etc/ydls.json
 
 RUN apk add --no-cache \
-<<<<<<< HEAD
-	ca-certificates \
-	tini \
-	python3 \
-	py3-pycryptodome \
-	rtmpdump \
-	mplayer
-=======
-  ca-certificates \
-  tini \
-  python3 \
-  py3-pycryptodome
->>>>>>> 1ba1ea7b
+    ca-certificates \
+    tini \
+    python3 \
+    py3-pycryptodome \
+    rtmpdump \
+    mplayer
 COPY --from=ffmpeg /ffmpeg /ffprobe /usr/local/bin/
 COPY --from=yt-dlp /yt-dlp /usr/local/bin/
 COPY --from=ydls-builder /go/bin/ydls /usr/local/bin/
@@ -104,10 +90,10 @@
 
 # make sure all binaries work
 RUN \
-	ffmpeg -version && \
-	ffprobe -version && \
-	yt-dlp --version && \
-	ydls -version
+    ffmpeg -version && \
+    ffprobe -version && \
+    yt-dlp --version && \
+    ydls -version
 
 USER nobody
 EXPOSE $PORT/tcp
