# bump: yt-dlp /YT_DLP=([\d.-]+)/ https://github.com/yt-dlp/yt-dlp.git|/^\d/|sort
# bump: yt-dlp link "Release notes" https://github.com/yt-dlp/yt-dlp/releases/tag/$LATEST
ARG YT_DLP=2025.01.15
# bump: static-ffmpeg /FFMPEG_VERSION=([\d.-]+)/ docker:mwader/static-ffmpeg|/^\d[0-9.-]*$/|sort
ARG FFMPEG_VERSION=7.1
# bump: golang /GOLANG_VERSION=([\d.]+)/ docker:golang|^1
# bump: golang link "Release notes" https://golang.org/doc/devel/release.html
ARG GOLANG_VERSION=1.23.5
# bump: alpine /ALPINE_VERSION=([\d.]+)/ docker:alpine|^3
# bump: alpine link "Release notes" https://alpinelinux.org/posts/Alpine-$LATEST-released.html
ARG ALPINE_VERSION=3.21.2

FROM mwader/static-ffmpeg:$FFMPEG_VERSION AS ffmpeg

FROM golang:$GOLANG_VERSION AS yt-dlp
ARG YT_DLP
RUN \
    curl -L https://github.com/yt-dlp/yt-dlp/releases/download/$YT_DLP/yt-dlp -o /yt-dlp && \
    chmod a+x /yt-dlp

FROM golang:$GOLANG_VERSION AS base
WORKDIR /src
RUN \
    apt-get update -q && \
    apt-get install --no-install-recommends -qy \
    python-is-python3 \
    python3-pycryptodome

COPY --from=ffmpeg /ffmpeg /ffprobe /usr/local/bin/
COPY --from=yt-dlp /yt-dlp /usr/local/bin/

FROM base AS dev
ARG TARGETARCH
RUN \
    apt-get install --no-install-recommends -qy \
    less \
    jq \
    bsdmainutils

FROM base AS builder
COPY go.mod go.sum /src/
COPY cmd /src/cmd
COPY internal /src/internal
COPY ydls.json /src
COPY ydls.json /etc

# hack to conditionally get git commit if possible 
COPY Dockerfile .git* /src/.git/
RUN (git describe --always 2>/dev/null || echo nogit) > .GIT_COMMIT

<<<<<<< HEAD
# -buildvcs=false for now
# https://github.com/golang/go/issues/51723
# -race only for amd64 for now, should work on arm64 etc but seems to not work in qemu
#RUN \
#  CONFIG=/src/ydls.json \
#  TEST_EXTERNAL=1 \
#  go test -timeout=30m -buildvcs=false -v -cover $([ "$TARGETARCH" = "amd64" ] && echo -race) ./...

RUN \
    go install \
    -buildvcs=false \
    -installsuffix netgo \
    -tags netgo \
    -ldflags "-X main.gitCommit=$(cat .GIT_COMMIT)" \
    ./cmd/ydls
#RUN \
#  CONFIG=/etc/ydls.json cmd/ydls/ydls_server_test.sh && \
#  CONFIG=/etc/ydls.json cmd/ydls/ydls_get_test.sh
=======
RUN \
  go install \
  -buildvcs=false \
  -installsuffix netgo \
  -tags netgo \
  -ldflags "-X main.gitCommit=$(cat .GIT_COMMIT)" \
  ./cmd/ydls

FROM builder AS test
# -buildvcs=false for now
# https://github.com/golang/go/issues/51723
# -race only for amd64 for now, should work on arm64 etc but seems to not work in qemu
RUN \
  CONFIG=/src/ydls.json \
  TEST_EXTERNAL=1 \
  go test -timeout=30m -buildvcs=false -v -cover $([ "$TARGETARCH" = "amd64" ] && echo -race) ./...
RUN \
  CONFIG=/etc/ydls.json cmd/ydls/ydls_server_test.sh && \
  CONFIG=/etc/ydls.json cmd/ydls/ydls_get_test.sh
>>>>>>> d3a0524e

FROM alpine:$ALPINE_VERSION
LABEL maintainer="Mattias Wadman mattias.wadman@gmail.com"
ENV PORT=8080
ENV LISTEN=:$PORT
ENV CONFIG=/etc/ydls.json

RUN apk add --no-cache \
    ca-certificates \
    tini \
    python3 \
    py3-pycryptodome
COPY --from=ffmpeg /ffmpeg /ffprobe /usr/local/bin/
COPY --from=yt-dlp /yt-dlp /usr/local/bin/
COPY --from=builder /go/bin/ydls /usr/local/bin/
COPY entrypoint.sh /usr/local/bin
COPY ydls.json $CONFIG

# make sure all binaries work
RUN \
    ffmpeg -version && \
    ffprobe -version && \
    yt-dlp --version && \
    ydls -version

USER nobody
EXPOSE $PORT/tcp
ENTRYPOINT ["/usr/local/bin/entrypoint.sh"]<|MERGE_RESOLUTION|>--- conflicted
+++ resolved
@@ -48,15 +48,6 @@
 COPY Dockerfile .git* /src/.git/
 RUN (git describe --always 2>/dev/null || echo nogit) > .GIT_COMMIT
 
-<<<<<<< HEAD
-# -buildvcs=false for now
-# https://github.com/golang/go/issues/51723
-# -race only for amd64 for now, should work on arm64 etc but seems to not work in qemu
-#RUN \
-#  CONFIG=/src/ydls.json \
-#  TEST_EXTERNAL=1 \
-#  go test -timeout=30m -buildvcs=false -v -cover $([ "$TARGETARCH" = "amd64" ] && echo -race) ./...
-
 RUN \
     go install \
     -buildvcs=false \
@@ -64,30 +55,18 @@
     -tags netgo \
     -ldflags "-X main.gitCommit=$(cat .GIT_COMMIT)" \
     ./cmd/ydls
-#RUN \
-#  CONFIG=/etc/ydls.json cmd/ydls/ydls_server_test.sh && \
-#  CONFIG=/etc/ydls.json cmd/ydls/ydls_get_test.sh
-=======
-RUN \
-  go install \
-  -buildvcs=false \
-  -installsuffix netgo \
-  -tags netgo \
-  -ldflags "-X main.gitCommit=$(cat .GIT_COMMIT)" \
-  ./cmd/ydls
 
 FROM builder AS test
 # -buildvcs=false for now
 # https://github.com/golang/go/issues/51723
 # -race only for amd64 for now, should work on arm64 etc but seems to not work in qemu
 RUN \
-  CONFIG=/src/ydls.json \
-  TEST_EXTERNAL=1 \
-  go test -timeout=30m -buildvcs=false -v -cover $([ "$TARGETARCH" = "amd64" ] && echo -race) ./...
+    CONFIG=/src/ydls.json \
+    TEST_EXTERNAL=1 \
+    go test -timeout=30m -buildvcs=false -v -cover $([ "$TARGETARCH" = "amd64" ] && echo -race) ./...
 RUN \
-  CONFIG=/etc/ydls.json cmd/ydls/ydls_server_test.sh && \
-  CONFIG=/etc/ydls.json cmd/ydls/ydls_get_test.sh
->>>>>>> d3a0524e
+    CONFIG=/etc/ydls.json cmd/ydls/ydls_server_test.sh && \
+    CONFIG=/etc/ydls.json cmd/ydls/ydls_get_test.sh
 
 FROM alpine:$ALPINE_VERSION
 LABEL maintainer="Mattias Wadman mattias.wadman@gmail.com"
